--- conflicted
+++ resolved
@@ -13,17 +13,10 @@
 travis-ci = { repository = "kali/tensorflow-deploy-rust" }
 
 [dependencies]
-<<<<<<< HEAD
 downcast-rs = "1.0"
-error-chain = "0.10"
+error-chain =  { version = "0.10", default-features=false }
 image = "0.15"
 log = "0.3"
-=======
-protobuf = "1.4"
-ndarray = "0.10"
-num-traits = "0.1"
-error-chain =  { version = "0.10", default-features=false }
->>>>>>> 43eac71b
 maplit="0.1"
 ndarray = "0.10"
 num-traits = "0.1"
